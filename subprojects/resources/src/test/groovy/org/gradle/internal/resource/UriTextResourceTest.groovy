/*
 * Copyright 2010 the original author or authors.
 *
 * Licensed under the Apache License, Version 2.0 (the "License");
 * you may not use this file except in compliance with the License.
 * You may obtain a copy of the License at
 *
 *      http://www.apache.org/licenses/LICENSE-2.0
 *
 * Unless required by applicable law or agreed to in writing, software
 * distributed under the License is distributed on an "AS IS" BASIS,
 * WITHOUT WARRANTIES OR CONDITIONS OF ANY KIND, either express or implied.
 * See the License for the specific language governing permissions and
 * limitations under the License.
 */


package org.gradle.internal.resource
import org.gradle.api.resources.MissingResourceException
import org.gradle.test.fixtures.file.TestFile
import org.gradle.test.fixtures.file.TestNameTestDirectoryProvider
import org.gradle.util.Requires
import org.gradle.util.TestPrecondition
import org.junit.Rule
import spock.lang.Specification

import java.nio.charset.Charset

import static org.gradle.internal.resource.UriTextResource.extractCharacterEncoding
import static org.hamcrest.Matchers.equalTo
import static org.junit.Assert.*

class UriTextResourceTest extends Specification {
    private TestFile testDir;
    private File file;
    private URI fileUri;
    @Rule
    public TestNameTestDirectoryProvider tmpDir = new TestNameTestDirectoryProvider();

    def setup() {
        testDir = tmpDir.createDir('dir');
        file = new File(testDir, 'build.script');
        fileUri = file.toURI();
    }

    private URI createJar() throws URISyntaxException {
        TestFile jarFile = tmpDir.testDirectory.file('test.jar');
        testDir.file('ignoreme').write('content');
        testDir.zipTo(jarFile);
        return new URI("jar:${jarFile.toURI()}!/build.script")
    }

    def canConstructResourceFromFile() {
        when:
        file.createNewFile()
        UriTextResource resource = new UriTextResource('<display-name>', file);

        then:
        resource.file == file
        resource.location.file == file
        resource.location.URI == fileUri
    }

    def canConstructResourceFromFileURI() {
        when:
        file.createNewFile()
        UriTextResource resource = new UriTextResource('<display-name>', fileUri);

        then:
        resource.file == file
        resource.location.file == file
        resource.location.URI == fileUri
    }

    def canConstructResourceFromJarURI() {
        when:
        URI jarUri = createJar()
        UriTextResource resource = new UriTextResource('<display-name>', jarUri);

        then:
        resource.file == null
        resource.charset == null
        resource.location.file == null
        resource.location.URI == jarUri
    }

    def readsFileContentWhenFileExists() throws IOException {
        when:
        file.text = '<content>'
        UriTextResource resource = new UriTextResource('<display-name>', file);

        then:
        resource.exists
        !resource.hasEmptyContent
        resource.text == '<content>'
        resource.asReader.text == '<content>'
    }

    def assumesFileIsEncodedUsingUtf8() throws IOException {
        when:
        file.setText('\u03b1', 'utf-8')

        UriTextResource resource = new UriTextResource('<display-name>', file);

        then:
        resource.exists
        resource.charset == Charset.forName("utf-8")
        resource.text == '\u03b1'
        resource.asReader.text == '\u03b1'
    }

    def hasNoContentWhenFileDoesNotExist() {
        when:
        UriTextResource resource = new UriTextResource('<display-name>', file);

        then:
        !resource.exists
        resource.file == null
        resource.charset == null

        when:
        resource.text

        then:
        def e = thrown(MissingResourceException)
        e.message == "Could not read <display-name> '$file' as it does not exist." as String

        when:
        resource.asReader

        then:
        e = thrown(MissingResourceException)
        e.message == "Could not read <display-name> '$file' as it does not exist." as String

        when:
        resource.hasEmptyContent

        then:
        e = thrown(MissingResourceException)
        e.message == "Could not read <display-name> '$file' as it does not exist." as String
    }

    def hasNoContentWhenFileIsADirectory() {
        when:
        TestFile dir = testDir.file('somedir').createDir()
        UriTextResource resource = new UriTextResource('<display-name>', dir);

        then:
        resource.exists
        resource.file == null
        resource.charset == null

        when:
        resource.text

        then:
        def e = thrown(ResourceIsAFolderException)
        e.message == "Could not read <display-name> '$dir' as it is a directory." as String

        when:
        resource.asReader

        then:
        e = thrown(ResourceIsAFolderException)
        e.message == "Could not read <display-name> '$dir' as it is a directory." as String

        when:
        resource.hasEmptyContent

        then:
        e = thrown(ResourceIsAFolderException)
        e.message == "Could not read <display-name> '$dir' as it is a directory." as String
    }

    def readsFileContentUsingFileUriWhenFileExists() {
        when:
        file.text = '<content>'

        UriTextResource resource = new UriTextResource('<display-name>', fileUri);

        then:
        resource.exists
        resource.text == '<content>'
        resource.asReader.text == '<content>'
    }

    def hasNoContentWhenUsingFileUriAndFileDoesNotExist() {
        UriTextResource resource = new UriTextResource('<display-name>', fileUri);
        assertFalse(resource.exists)
        assertNull(resource.file)
        try {
            resource.text
            fail()
        } catch (MissingResourceException e) {
            assertThat(e.message, equalTo("Could not read <display-name> '$file' as it does not exist." as String))
        }
    }

    def readsFileContentUsingJarUriWhenFileExists() {
        when:
        file.text = '<content>'

        UriTextResource resource = new UriTextResource('<display-name>', createJar());

        then:
        resource.exists
        resource.text == "<content>"
    }

    def hasNoContentWhenUsingJarUriAndFileDoesNotExistInJar() {
        when:
        URI jarUri = createJar()
        UriTextResource resource = new UriTextResource('<display-name>', jarUri);

        then:
        !resource.exists

        when:
        resource.text

        then:
        def e = thrown(MissingResourceException)
        e.message == "Could not read <display-name> '$jarUri' as it does not exist." as String

        when:
        resource.asReader

        then:
        e = thrown(MissingResourceException)
        e.message == "Could not read <display-name> '$jarUri' as it does not exist." as String

        when:
        resource.hasEmptyContent

        then:
        e = thrown(MissingResourceException)
        e.message == "Could not read <display-name> '$jarUri' as it does not exist." as String
    }

    @Requires(TestPrecondition.ONLINE)
    def hasNoContentWhenUsingHttpUriAndFileDoesNotExist() {
        when:
<<<<<<< HEAD
        UriTextResource resource = new UriTextResource('<display-name>', new URI("https://www.gradle.org/unknown.txt"));
=======
        UriTextResource resource = new UriTextResource('<display-name>', new URI("https://gradle.org/unknown.txt"));
>>>>>>> b809c02f

        then:
        !resource.exists

        when:
        resource.text

        then:
        def e = thrown(MissingResourceException)
<<<<<<< HEAD
        e.message == "Could not read <display-name> 'https://www.gradle.org/unknown.txt' as it does not exist." as String
=======
        e.message == "Could not read <display-name> 'https://gradle.org/unknown.txt' as it does not exist." as String
>>>>>>> b809c02f
    }

    def usesFilePathToBuildDisplayNameWhenUsingFile() {
        when:
        UriTextResource resource = new UriTextResource("<file-type>", file);

        then:
        resource.displayName == "<file-type> '${file.absolutePath}'" as String
    }

    def usesFilePathToBuildDisplayNameWhenUsingFileUri() {
        when:
        UriTextResource resource = new UriTextResource("<file-type>", fileUri);

        then:
        resource.displayName == "<file-type> '${file.absolutePath}'" as String
    }

    def usesUriToBuildDisplayNameWhenUsingHttpUri() {
        when:
        UriTextResource resource = new UriTextResource("<file-type>", new URI("http://www.gradle.org/unknown.txt"));

        then:
        resource.displayName == '<file-type> \'http://www.gradle.org/unknown.txt\''
    }

    def extractsCharacterEncodingFromContentType() {
        expect:
        extractCharacterEncoding('content/unknown', null) == null
        extractCharacterEncoding('content/unknown', 'default') == 'default'
        extractCharacterEncoding(null, 'default') == 'default'
        extractCharacterEncoding('text/html', null) == null
        extractCharacterEncoding('text/html; charset=UTF-8', null) == 'UTF-8'
        extractCharacterEncoding('text/html; other=value; other="value"; charset=US-ASCII', null) == 'US-ASCII'
        extractCharacterEncoding('text/plain; other=value;', null) == null
        extractCharacterEncoding('text/plain; charset="charset"', null) == 'charset'
        extractCharacterEncoding('text/plain; charset="\\";\\="', null) == '";\\='
        extractCharacterEncoding('text/plain; charset=', null) == null
        extractCharacterEncoding('text/plain; charset; charset=;charset="missing-quote', null) == "missing-quote"
    }
}<|MERGE_RESOLUTION|>--- conflicted
+++ resolved
@@ -240,11 +240,7 @@
     @Requires(TestPrecondition.ONLINE)
     def hasNoContentWhenUsingHttpUriAndFileDoesNotExist() {
         when:
-<<<<<<< HEAD
-        UriTextResource resource = new UriTextResource('<display-name>', new URI("https://www.gradle.org/unknown.txt"));
-=======
         UriTextResource resource = new UriTextResource('<display-name>', new URI("https://gradle.org/unknown.txt"));
->>>>>>> b809c02f
 
         then:
         !resource.exists
@@ -254,11 +250,7 @@
 
         then:
         def e = thrown(MissingResourceException)
-<<<<<<< HEAD
-        e.message == "Could not read <display-name> 'https://www.gradle.org/unknown.txt' as it does not exist." as String
-=======
         e.message == "Could not read <display-name> 'https://gradle.org/unknown.txt' as it does not exist." as String
->>>>>>> b809c02f
     }
 
     def usesFilePathToBuildDisplayNameWhenUsingFile() {
